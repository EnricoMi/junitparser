from .junitparser import (
    JUnitXmlError,
    Attr,
    Element,
    JUnitXml,
    TestSuite,
    Property,
    Skipped,
    Failure,
    Error,
    TestCase,
    Properties,
    IntAttr,
    FloatAttr,
)

<<<<<<< HEAD
version = "1.5.1"
=======
version = "1.6.0"
>>>>>>> f53c2fc7
<|MERGE_RESOLUTION|>--- conflicted
+++ resolved
@@ -14,8 +14,4 @@
     FloatAttr,
 )
 
-<<<<<<< HEAD
-version = "1.5.1"
-=======
-version = "1.6.0"
->>>>>>> f53c2fc7
+version = "1.6.0"